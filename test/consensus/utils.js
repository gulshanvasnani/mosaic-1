--- conflicted
+++ resolved
@@ -132,7 +132,10 @@
   joinDuringCreation,
   callNewMetaChainOnConsensus,
   commit,
-<<<<<<< HEAD
+  hashMetachainId,
+  METACHAIN_ID_TYPEHASH,
+  getMetachainId,
+  getMetachainIdHash,
   CoreLifetime: {
     undefined: 0,
     halted: 1,
@@ -141,10 +144,4 @@
     genesis: 4,
     active: 5,
   },
-=======
-  hashMetachainId,
-  METACHAIN_ID_TYPEHASH,
-  getMetachainId,
-  getMetachainIdHash,
->>>>>>> d98bb486
 };