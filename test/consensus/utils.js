// Copyright 2019 OpenST Ltd.
//
// Licensed under the Apache License, Version 2.0 (the "License");
// you may not use this file except in compliance with the License.
// You may obtain a copy of the License at
//
//    http://www.apache.org/licenses/LICENSE-2.0
//
// Unless required by applicable law or agreed to in writing, software
// distributed under the License is distributed on an "AS IS" BASIS,
// WITHOUT WARRANTIES OR CONDITIONS OF ANY KIND, either express or implied.
// See the License for the specific language governing permissions and
// limitations under the License.

'use strict';

const web3 = require('../test_lib/web3.js');

const SentinelCommittee = '0x0000000000000000000000000000000000000001';
const CommitteeFormationDelay = 14;
const CommitteeFormationLength = 7;
const BlockSegmentLength = 256;
const MinimumRequiredValidators = 5;
const MaximumCoinbaseSplitPerMille = 1000;
const METACHAIN_ID_TYPEHASH = web3.utils.keccak256('MetachainId(address anchor)');

async function setup(consensus, setupConfig) {
  return consensus.setup(
    setupConfig.committeeSize,
    setupConfig.minValidators,
    setupConfig.joinLimit,
    setupConfig.gasTargetDelta,
    setupConfig.coinbaseSplitPerMille,
    setupConfig.reputation,
    setupConfig.txOptions,
  );
}

async function getDislocation(committeeFormationBlockHeight) {
  // Calculate the expected dislocation.
  let segment = committeeFormationBlockHeight;
  const seedGenerators = [];
  for (let i = 0; i < CommitteeFormationLength; i += 1) {
    // eslint-disable-next-line no-await-in-loop
    const block = await web3.eth.getBlock(segment);
    seedGenerators[i] = block.hash.substring(2);
    segment = segment.subn(1);
  }
  const dislocation = web3.utils.soliditySha3(`0x${seedGenerators.join('')}`);
  return dislocation;
}

async function join(consensus, joinParams) {
  await consensus.join(
    joinParams.metachainId,
    joinParams.core,
    joinParams.withdrawalAddress,
    joinParams.txOptions,
  );
}

async function joinDuringCreation(consensus, joinParams) {
  await consensus.joinDuringCreation(
    joinParams.metachainId,
    joinParams.core,
    joinParams.withdrawalAddress,
    joinParams.txOptions,
  );
}

async function callNewMetaChainOnConsensus(spyAxiom, params) {
  await spyAxiom.callNewMetaChainOnConsensus(
    params.consensus,
    params.anchor,
    params.epochLength,
    params.sourceBlockHeight,
  );
}

async function commit(consensus, params) {
<<<<<<< HEAD
  await consensus.commit(
    params.metachainId,
=======
  await consensus.commitMetablock(
    params.chainId,
>>>>>>> 6f23a7a9
    params.rlpBlockHeader,
    params.kernelHash,
    params.originObservation,
    params.dynasty.toString(10),
    params.accumulatedGas.toString(10),
    params.committeeLock,
    params.source,
    params.target,
    params.sourceBlockHeight.toString(10),
    params.targetBlockHeight.toString(10),
    params.txOptions,
  );
}

async function hashMetachainId(consensus, params) {
  return consensus.hashMetachainId(
    params.anchor,
    params.txOptions,
  );
}

function getMetachainId(mosaicDomainSeparator, metachainIdHash) {
  return web3.utils.soliditySha3(
    { t: 'bytes1', v: '0x19' },
    { t: 'bytes1', v: '0x4d' },
    { t: 'bytes32', v: mosaicDomainSeparator },
    { t: 'bytes32', v: metachainIdHash },
  );
}

function getMetachainIdHash(anchor, metachainIdTypeHash) {
  return web3.utils.sha3(
    web3.eth.abi.encodeParameters(
      ['bytes32', 'address'],
      [metachainIdTypeHash, anchor],
    ),
  );
}

module.exports = {
  SentinelCommittee,
  CommitteeFormationDelay,
  CommitteeFormationLength,
  BlockSegmentLength,
  MinimumRequiredValidators,
  MaximumCoinbaseSplitPerMille,
  setup,
  getDislocation,
  join,
  joinDuringCreation,
  callNewMetaChainOnConsensus,
  commit,
  hashMetachainId,
  METACHAIN_ID_TYPEHASH,
  getMetachainId,
  getMetachainIdHash,
};<|MERGE_RESOLUTION|>--- conflicted
+++ resolved
@@ -78,13 +78,8 @@
 }
 
 async function commit(consensus, params) {
-<<<<<<< HEAD
-  await consensus.commit(
+  await consensus.commitMetablock(
     params.metachainId,
-=======
-  await consensus.commitMetablock(
-    params.chainId,
->>>>>>> 6f23a7a9
     params.rlpBlockHeader,
     params.kernelHash,
     params.originObservation,
