// Copyright 2019 OpenST Ltd.
//
// Licensed under the Apache License, Version 2.0 (the "License");
// you may not use this file except in compliance with the License.
// You may obtain a copy of the License at
//
//    http://www.apache.org/licenses/LICENSE-2.0
//
// Unless required by applicable law or agreed to in writing, software
// distributed under the License is distributed on an "AS IS" BASIS,
// WITHOUT WARRANTIES OR CONDITIONS OF ANY KIND, either express or implied.
// See the License for the specific language governing permissions and
// limitations under the License.

'use strict';

const web3 = require('../test_lib/web3.js');

const SentinelCommittee = '0x0000000000000000000000000000000000000001';
const CommitteeFormationDelay = 14;
const CommitteeFormationLength = 7;
const BlockSegmentLength = 256;
const MinimumRequiredValidators = 5;
const MaximumCoinbaseSplitPerMille = 1000;
const METACHAIN_ID_TYPEHASH = web3.utils.keccak256('MetachainId(address anchor)');

async function setup(consensus, setupConfig) {
  return consensus.setup(
    setupConfig.committeeSize,
    setupConfig.minValidators,
    setupConfig.joinLimit,
    setupConfig.gasTargetDelta,
    setupConfig.coinbaseSplitPerMille,
    setupConfig.reputation,
    setupConfig.txOptions,
  );
}

async function getDislocation(committeeFormationBlockHeight) {
  // Calculate the expected dislocation.
  let segment = committeeFormationBlockHeight;
  const seedGenerators = [];
  for (let i = 0; i < CommitteeFormationLength; i += 1) {
    // eslint-disable-next-line no-await-in-loop
    const block = await web3.eth.getBlock(segment);
    seedGenerators[i] = block.hash.substring(2);
    segment = segment.subn(1);
  }
  const dislocation = web3.utils.soliditySha3(`0x${seedGenerators.join('')}`);
  return dislocation;
}

async function join(consensus, joinParams) {
  await consensus.join(
    joinParams.metachainId,
    joinParams.core,
    joinParams.withdrawalAddress,
    joinParams.txOptions,
  );
}

async function joinDuringCreation(consensus, joinParams) {
  await consensus.joinDuringCreation(
    joinParams.metachainId,
    joinParams.core,
    joinParams.withdrawalAddress,
    joinParams.txOptions,
  );
}

async function callNewMetaChainOnConsensus(spyAxiom, params) {
  await spyAxiom.callNewMetaChainOnConsensus(
    params.consensus,
    params.anchor,
    params.epochLength,
    params.sourceBlockHeight,
  );
}

async function commit(consensus, params) {
<<<<<<< HEAD
  await consensus.commitMetablock(
    params.chainId,
=======
  await consensus.commit(
    params.metachainId,
>>>>>>> 2bd23bf2
    params.rlpBlockHeader,
    params.kernelHash,
    params.originObservation,
    params.dynasty.toString(10),
    params.accumulatedGas.toString(10),
    params.committeeLock,
    params.source,
    params.target,
    params.sourceBlockHeight.toString(10),
    params.targetBlockHeight.toString(10),
    params.txOptions,
  );
}

async function hashMetachainId(consensus, params) {
  return consensus.hashMetachainId(
    params.anchor,
    params.txOptions,
  );
}

function getMetachainId(mosaicDomainSeparator, metachainIdHash) {
  return web3.utils.soliditySha3(
    { t: 'bytes1', v: '0x19' },
    { t: 'bytes1', v: '0x4d' },
    { t: 'bytes32', v: mosaicDomainSeparator },
    { t: 'bytes32', v: metachainIdHash },
  );
}

function getMetachainIdHash(anchor, metachainIdTypeHash) {
  return web3.utils.sha3(
    web3.eth.abi.encodeParameters(
      ['bytes32', 'address'],
      [metachainIdTypeHash, anchor],
    ),
  );
}

module.exports = {
  SentinelCommittee,
  CommitteeFormationDelay,
  CommitteeFormationLength,
  BlockSegmentLength,
  MinimumRequiredValidators,
  MaximumCoinbaseSplitPerMille,
  setup,
  getDislocation,
  join,
  joinDuringCreation,
  callNewMetaChainOnConsensus,
  commit,
  hashMetachainId,
  METACHAIN_ID_TYPEHASH,
  getMetachainId,
  getMetachainIdHash,
};<|MERGE_RESOLUTION|>--- conflicted
+++ resolved
@@ -71,20 +71,15 @@
 async function callNewMetaChainOnConsensus(spyAxiom, params) {
   await spyAxiom.callNewMetaChainOnConsensus(
     params.consensus,
-    params.anchor,
+    params.metachainId,
     params.epochLength,
     params.sourceBlockHeight,
   );
 }
 
 async function commit(consensus, params) {
-<<<<<<< HEAD
   await consensus.commitMetablock(
-    params.chainId,
-=======
-  await consensus.commit(
     params.metachainId,
->>>>>>> 2bd23bf2
     params.rlpBlockHeader,
     params.kernelHash,
     params.originObservation,
