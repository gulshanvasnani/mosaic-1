// Copyright 2019 OpenST Ltd.
//
// Licensed under the Apache License, Version 2.0 (the "License");
// you may not use this file except in compliance with the License.
// You may obtain a copy of the License at
//
//    http://www.apache.org/licenses/LICENSE-2.0
//
// Unless required by applicable law or agreed to in writing, software
// distributed under the License is distributed on an "AS IS" BASIS,
// WITHOUT WARRANTIES OR CONDITIONS OF ANY KIND, either express or implied.
// See the License for the specific language governing permissions and
// limitations under the License.

'use strict';

const BN = require('bn.js');

const { AccountProvider } = require('../test_lib/utils.js');
const Utils = require('../test_lib/utils.js');
const web3 = require('../test_lib/web3.js');

const CommitteeUtils = require('./utils.js');

let config = {};

contract('Committee::closeCommitPhase', async (accounts) => {
  const accountProvider = new AccountProvider(accounts);
  beforeEach(async () => {
    config = {
      committee: {
        size: 3,
        dislocation: web3.utils.sha3('dislocation'),
        proposal: web3.utils.sha3('proposal'),
        consensus: accountProvider.get(),
      },
    };

    config.committee.contract = await CommitteeUtils.createCommittee(
      config.committee.consensus,
      config.committee.size,
      config.committee.dislocation,
      config.committee.proposal,
      {
        from: accountProvider.get(),
      },
    );

    config.committee.sentinelMembers = await config.committee.contract.SENTINEL_MEMBERS.call();

    const dist = CommitteeUtils.getMemberDistance(
      accountProvider,
      config.committee.dislocation,
      config.committee.proposal,
      config.committee.size,
      CommitteeUtils.compare,
    );

    config.committee.furthestMember = dist[config.committee.size + 1].address;
    config.committee.closestMember = dist[0].address;
    config.committee.member = dist[1].address;

    await CommitteeUtils.enterMembers(
      config.committee.contract,
      dist.slice(1, config.committee.size + 1).map(
        d => d.address,
      ),
      config.committee.consensus,
    );

    Object.freeze(config);
  });

  contract('Negative Tests', async () => {
<<<<<<< HEAD
    it('should fail if committee is in open phase status', async () => {
      await Utils.expectRevert(
        config.committee.contract.closeCommitPhase(
          {
            from: accountProvider.get(),
          },
        ),
        'Committee must be in the commit phase.',
      );
    });

    it('should fail if committee is in cooldown phase status', async () => {
      await config.committee.contract.cooldownCommittee(
=======
    it('should fail if committee is not in commit phase status', async () => {
      const committee = await CommitteeUtils.createCommittee(
        config.committee.consensus,
        3,
        web3.utils.sha3('dislocation'),
        web3.utils.sha3('proposal'),
>>>>>>> 48424fb1
        {
          from: config.committee.member,
        },
      );

      const status = await config.committee.contract.committeeStatus.call();
      assert.isOk(
        CommitteeUtils.isCoolingDown(status),
        'Committee status is not in cooling down phase.',
      );

      await Utils.expectRevert(
        config.committee.contract.closeCommitPhase(
          {
            from: accountProvider.get(),
          },
        ),
        'Committee must be in the commit phase.',
      );
    });

    it('should fail if committee is in reveal phase status', async () => {
      await config.committee.contract.cooldownCommittee(
        {
          from: config.committee.member,
        },
      );

      await CommitteeUtils.passActivationBlockHeight(config.committee.contract);

      await config.committee.contract.activateCommittee(
        {
          from: config.committee.member,
        },
      );

      await CommitteeUtils.passCommitTimeoutBlockHeight(config.committee.contract);

      await config.committee.contract.closeCommitPhase({
        from: accountProvider.get(),
      });

      const status = await config.committee.contract.committeeStatus.call();
      assert.isOk(
        CommitteeUtils.isInRevealPhase(status),
        'Committee status is not in reveal phase.',
      );

      await Utils.expectRevert(
        config.committee.contract.closeCommitPhase(
          {
            from: accountProvider.get(),
          },
        ),
        'Committee must be in the commit phase.',
      );
    });

    it('should fail if committee is in invalid phase status', async () => {
      await config.committee.contract.cooldownCommittee(
        {
          from: config.committee.member,
        },
      );

      await CommitteeUtils.passActivationBlockHeight(config.committee.contract);

      await config.committee.contract.challengeCommittee(
        config.committee.closestMember,
        {
          from: config.committee.consensus,
        },
      );

      const status = await config.committee.contract.committeeStatus.call();
      assert.isOk(
        CommitteeUtils.isInvalid(status),
        'Committee status is not in commit phase.',
      );

      await Utils.expectRevert(
        config.committee.contract.closeCommitPhase(
          {
            from: accountProvider.get(),
          },
        ),
        'Committee must be in the commit phase.',
      );
    });
  });

  contract('Positive Tests', async () => {
    it('checks that committee closes commit phase '
     + 'if the commit phase timeout has been reached', async () => {
      await config.committee.contract.cooldownCommittee(
        {
          from: config.committee.member,
        },
      );

      await CommitteeUtils.passActivationBlockHeight(config.committee.contract);

      await config.committee.contract.activateCommittee(
        {
          from: config.committee.member,
        },
      );

      const committeeContract = config.committee.contract;

      let status = await committeeContract.committeeStatus.call();
      assert.isNotOk(CommitteeUtils.isInRevealPhase(status));

      await committeeContract.closeCommitPhase(
        {
          from: accountProvider.get(),
        },
      );

      status = await committeeContract.committeeStatus.call();
      assert.isNotOk(CommitteeUtils.isInRevealPhase(status));

      await CommitteeUtils.passCommitTimeoutBlockHeight(committeeContract);

      await committeeContract.closeCommitPhase(
        {
          from: accountProvider.get(),
        },
      );

      status = await committeeContract.committeeStatus.call();
      assert.isOk(CommitteeUtils.isInRevealPhase(status));

      const revealTimeOutBlockHeight = await committeeContract.revealTimeOutBlockHeight.call();
      const revealPhaseTimeout = await committeeContract.COMMITTEE_REVEAL_PHASE_TIMEOUT.call();
      const currentBlock = await web3.eth.getBlockNumber();

      assert.isOk(
        revealTimeOutBlockHeight.eq(revealPhaseTimeout.iadd(new BN(currentBlock))),
      );
    });
  });
});<|MERGE_RESOLUTION|>--- conflicted
+++ resolved
@@ -26,6 +26,7 @@
 
 contract('Committee::closeCommitPhase', async (accounts) => {
   const accountProvider = new AccountProvider(accounts);
+
   beforeEach(async () => {
     config = {
       committee: {
@@ -37,12 +38,11 @@
     };
 
     config.committee.contract = await CommitteeUtils.createCommittee(
-      config.committee.consensus,
       config.committee.size,
       config.committee.dislocation,
       config.committee.proposal,
       {
-        from: accountProvider.get(),
+        from: config.committee.consensus,
       },
     );
 
@@ -72,7 +72,6 @@
   });
 
   contract('Negative Tests', async () => {
-<<<<<<< HEAD
     it('should fail if committee is in open phase status', async () => {
       await Utils.expectRevert(
         config.committee.contract.closeCommitPhase(
@@ -86,14 +85,6 @@
 
     it('should fail if committee is in cooldown phase status', async () => {
       await config.committee.contract.cooldownCommittee(
-=======
-    it('should fail if committee is not in commit phase status', async () => {
-      const committee = await CommitteeUtils.createCommittee(
-        config.committee.consensus,
-        3,
-        web3.utils.sha3('dislocation'),
-        web3.utils.sha3('proposal'),
->>>>>>> 48424fb1
         {
           from: config.committee.member,
         },
