// Copyright 2019 OpenST Ltd.
//
// Licensed under the Apache License, Version 2.0 (the "License");
// you may not use this file except in compliance with the License.
// You may obtain a copy of the License at
//
//    http://www.apache.org/licenses/LICENSE-2.0
//
// Unless required by applicable law or agreed to in writing, software
// distributed under the License is distributed on an "AS IS" BASIS,
// WITHOUT WARRANTIES OR CONDITIONS OF ANY KIND, either express or implied.
// See the License for the specific language governing permissions and
// limitations under the License.

'use strict';

const BN = require('bn.js');

const { AccountProvider } = require('../test_lib/utils.js');
const Utils = require('../test_lib/utils.js');
<<<<<<< HEAD

=======
require('../test_lib/web3.js');
>>>>>>> a20bb655
const CoreUtils = require('./utils.js');

let correctArgs = {};
let config = {};

async function createCore(args, consensus) {
  return CoreUtils.createCore(
    args.chainId,
    args.epochLength,
    args.minValidators,
    args.joinLimit,
    args.reputation,
    args.height,
    args.parent,
    args.gasTarget,
    args.dynasty,
    args.accumulatedGas,
    args.source,
    args.sourceBlockHeight,
    {
      from: consensus,
    },
  );
}

contract('Core::constructor', (accounts) => {
  const accountProvider = new AccountProvider(accounts);

  beforeEach(async () => {
    correctArgs = {
      chainId: accountProvider.get(),
      epochLength: new BN(100),
      minValidators: new BN(3),
      joinLimit: new BN(5),
      height: new BN(0),
      parent: Utils.ZERO_BYTES32,
      gasTarget: new BN(0),
      dynasty: new BN(0),
      accumulatedGas: new BN(1),
      source: CoreUtils.randomSha3(),
      sourceBlockHeight: new BN(0),
      reputation: accountProvider.get(),
    };

    config = {
      consensus: accountProvider.get(),
    };
    Object.freeze(config);
  });

  contract('Negative Tests', async () => {
    it('should revert as chain id is 0', async () => {
      const args = correctArgs;
      args.chainId = Utils.ZERO_BYTES20;

      await Utils.expectRevert(
        createCore(args, config.consensus),
        'Chain id is 0.',
      );
    });

    it('should revert as epoch length is 0', async () => {
      const args = correctArgs;
      args.epochLength = 0;

      await Utils.expectRevert(
        createCore(args, config.consensus),
        'Epoch length is 0.',
      );
    });

    it('should revert as min validators\' count is 0', async () => {
      const args = correctArgs;
      args.minValidators = 0;

      await Utils.expectRevert(
        createCore(args, config.consensus),
        'Min validators count is 0.',
      );
    });

    it('should revert as reputation\'s contract address is 0', async () => {
      const args = correctArgs;
      args.reputation = Utils.NULL_ADDRESS;

      await Utils.expectRevert(
        createCore(args, config.consensus),
        'Reputation contract\'s address is null.',
      );
    });

    it('should revert as height is 0 and parent is not', async () => {
      const args = correctArgs;
      args.height = 0;
      args.parent = CoreUtils.randomSha3();

      await Utils.expectRevert(
        createCore(args, config.consensus),
        'Height and parent can be 0 only together.',
      );
    });

    it('should revert as parent is 0 and height is not', async () => {
      const args = correctArgs;
      args.height = 1;
      args.parent = Utils.ZERO_BYTES32;

      await Utils.expectRevert(
        createCore(args, config.consensus),
        'Height and parent can be 0 only together.',
      );
    });

    it('should revert as accumulated gas is 0', async () => {
      const args = correctArgs;
      args.accumulatedGas = 0;

      await Utils.expectRevert(
        createCore(args, config.consensus),
        'Metablock\'s accumulated gas is 0.',
      );
    });

    it('should revert as metablock\'s source is 0', async () => {
      const args = correctArgs;
      args.source = Utils.ZERO_BYTES32;

      await Utils.expectRevert(
        createCore(args, config.consensus),
        'Metablock\'s source is 0.',
      );
    });
  });

  contract('Positive Tests', async () => {
    it('should construct with correct arguments', async () => {
      const core = await createCore(correctArgs, config.consensus);

      const consensus = await core.consensus();
      assert.strictEqual(
        consensus,
        config.consensus,
        `Consensus contract is set to ${consensus} and is not ${config.consensus}.`,
      );

      const coreStatus = await core.coreStatus();
      assert.isOk(
        CoreUtils.isCoreCreated(coreStatus),
        'Core status should be set to created on construction.',
      );

      const epochLength = await core.epochLength();
      assert.isOk(
        epochLength.cmp(correctArgs.epochLength) === 0,
        `Epoch length is set to ${epochLength} and is not ${correctArgs.epochLength}`,
      );

      const reputation = await core.reputation();
      assert.strictEqual(
        reputation,
        correctArgs.reputation,
        `Reputation is set to ${reputation} and is not ${correctArgs.reputation}`,
      );

      const minimumValidatorCount = await core.minimumValidatorCount();
      assert.isOk(
        minimumValidatorCount.cmp(correctArgs.minValidators) === 0,
        `Min validators's count is set to ${minimumValidatorCount} `
        + `and is not ${correctArgs.minValidators}`,
      );

      const joinLimit = await core.joinLimit();
      assert.isOk(
        joinLimit.cmp(correctArgs.joinLimit) === 0,
        `Join limit is set to ${joinLimit} and is not ${correctArgs.joinLimit}`,
      );

      const creationKernelHeight = await core.creationKernelHeight();
      assert.isOk(
        creationKernelHeight.cmp(correctArgs.height) === 0,
        `Creation kernel height is set to ${creationKernelHeight} `
        + `and is not ${correctArgs.height}`,
      );

      const kernel = await core.kernels(correctArgs.height);
      assert.strictEqual(
        kernel.parent,
        correctArgs.parent,
        `Creation kernel's parent is set to ${kernel.parent} and is not ${correctArgs.parent}`,
      );

      assert.isOk(
        kernel.gasTarget.cmp(correctArgs.gasTarget) === 0,
        `Creation kernel's gas target is set to ${kernel.gasTarget} `
        + `and is not ${correctArgs.gasTarget}`,
      );

      const committedDynasty = await core.committedDynasty();
      assert.isOk(
        committedDynasty.cmp(correctArgs.dynasty) === 0,
        `Dynasty is set to ${committedDynasty} and is not ${correctArgs.dynasty}`,
      );

      const committedAccumulatedGas = await core.committedAccumulatedGas();
      assert.isOk(
        committedAccumulatedGas.cmp(correctArgs.accumulatedGas) === 0,
        `Accumulated gas is set to ${committedAccumulatedGas} `
        + `and is not ${correctArgs.accumulatedGas}`,
      );

      const committedSource = await core.committedSource();
      assert.strictEqual(
        committedSource,
        correctArgs.source,
        `Source is set to ${committedSource} and is not ${correctArgs.source}`,
      );

      const committedSourceBlockHeight = await core.committedSourceBlockHeight();
      assert.isOk(
        committedSourceBlockHeight.cmp(correctArgs.sourceBlockHeight) === 0,
        `Source block height is set to ${committedSourceBlockHeight} `
        + `and is not ${correctArgs.sourceBlockHeight}`,
      );
    });
  });
});<|MERGE_RESOLUTION|>--- conflicted
+++ resolved
@@ -18,11 +18,8 @@
 
 const { AccountProvider } = require('../test_lib/utils.js');
 const Utils = require('../test_lib/utils.js');
-<<<<<<< HEAD
-
-=======
-require('../test_lib/web3.js');
->>>>>>> a20bb655
+const web3 = require('../test_lib/web3.js');
+
 const CoreUtils = require('./utils.js');
 
 let correctArgs = {};
