--- conflicted
+++ resolved
@@ -102,7 +102,6 @@
      *
      * @param _metachainId Metachain Id.
      * @param _core Core contract address.
-<<<<<<< HEAD
      * @param _epochLength Epoch length.
      * @param _metablockHeight Metablock height.
      * @param _genesisParentVoteMessageHash Parent vote message hash for the genesis link.
@@ -111,8 +110,6 @@
      * @param _genesisSourceBlockNumber Source block number for the genesis link.
      * @param _genesisTargetBlockHash Target blockhash for the genesis link.
      * @param _genesisTargetBlockNumber Target block number for the genesis link.
-=======
->>>>>>> 1f08575b
      *
      * \pre `_epochLength` is not 0.
      *
@@ -121,7 +118,6 @@
     function setup(
         bytes32 _metachainId,
         address _core,
-<<<<<<< HEAD
         uint256 _epochLength,
         uint256 _metablockHeight,
         bytes32 _genesisParentVoteMessageHash,
@@ -130,9 +126,6 @@
         uint256 _genesisSourceBlockNumber,
         bytes32 _genesisTargetBlockHash,
         uint256 _genesisTargetBlockNumber
-=======
-        uint256 _epochLength
->>>>>>> 1f08575b
     )
         internal
     {
@@ -321,19 +314,11 @@
         proposedLink.targetFinalisation = CheckpointFinalisationStatus.Registered;
     }
 
-<<<<<<< HEAD
- 
-    /* Private Functions */
-
-    /**
-     * @notice It calculates vote message hash.
-=======
     /* Private Functions */
 
     /**
      * @notice Takes vote message parameters and returns the typed vote
      *         message hash.
->>>>>>> 1f08575b
      *
      * @param _transitionHash Transition hash.
      * @param _sourceBlockHash Blockhash of source chain.
