--- conflicted
+++ resolved
@@ -100,80 +100,17 @@
      * @notice setup() function initializes the current contract.
      *         The function will be called by inherited contracts.
      *
-     * \pre `_epochLength` is not 0.
-     *
-     * \post Sets epochLenght to the given value.
-     */
-    function setup(
-        uint256 _epochLength
-    )
-        internal
-    {
-        require(
-            _epochLength != 0,
-            "Epoch length is 0."
-        );
-
-        epochLength = _epochLength;
-    }
-
-
-    /* External Functions */
-
-    /**
-     * @notice openKernel() function marks the specified kernel
-     *         as opened.
-     *
-     * @param _kernelHeight New kernel height.
-     * @param _kernelHash New kernel hash.
-     *
-     * \pre Only coconsensus can call.
-     * \pre `_kernelHeight` is plus one of the current kernel height of
-     *      the protocore.
-     * \pre `_kernelHash` is not 0.
-     *
-     * \post Increments open kernel height.
-     * \post Updates stored open kernel hash.
-     */
-    function openKernel(
-        uint256 _kernelHeight,
-        bytes32 _kernelHash
-    )
-        external
-        onlyCoconsensus
-    {
-        require(
-            _kernelHeight == openKernelHeight.add(1),
-            "The given kernel height should be plus 1 of the current one."
-        );
-
-        require(
-            _kernelHash != bytes32(0),
-            "The given kernel hash is 0."
-        );
-
-        openKernelHeight = openKernelHeight.add(1);
-        openKernelHash = _kernelHash;
-
-        emit KernelOpened(
-            openKernelHeight,
-            openKernelHash
-        );
-    }
-
-
-<<<<<<< HEAD
-    /* Internal Functions */
-
-    /**
-     * @notice Sets up Protocore contract.
-     *
      * @param _metachainId Metachain Id.
      * @param _core Core contract address.
+     *
+     * \pre `_epochLength` is not 0.
+     *
+     * \post Sets epochLength to the given value.
      */
     function setup(
         bytes32 _metachainId,
-        address _core
+        address _core,
+        uint256 _epochLength
     )
         internal
     {
@@ -186,23 +123,60 @@
                 _core
             )
         );
-    }
-
-
-    /* Private Functions */
+
+        require(
+            _epochLength != 0,
+            "Epoch length is 0."
+        );
+
+        epochLength = _epochLength;
+    }
+
+
+    /* External Functions */
 
     /**
-     * @notice It calculates vote message hash.
-     *
-     * @param _transitionHash Transition hash.
-     * @param _sourceBlockHash Blockhash of source chain.
-     * @param _targetBlockHash Blockhash of target chain.
-     * @param _sourceBlockNumber Block number at source.
-     * @param _targetBlockNumber Block number at target.
+     * @notice openKernel() function marks the specified kernel
+     *         as opened.
+     *
+     * @param _kernelHeight New kernel height.
+     * @param _kernelHash New kernel hash.
+     *
+     * \pre Only coconsensus can call.
+     * \pre `_kernelHeight` is plus one of the current kernel height of
+     *      the protocore.
+     * \pre `_kernelHash` is not 0.
+     *
+     * \post Increments open kernel height.
+     * \post Updates stored open kernel hash.
      */
-    function hashVoteMessage(
-        bytes32 _transitionHash,
-=======
+    function openKernel(
+        uint256 _kernelHeight,
+        bytes32 _kernelHash
+    )
+        external
+        onlyCoconsensus
+    {
+        require(
+            _kernelHeight == openKernelHeight.add(1),
+            "The given kernel height should be plus 1 of the current one."
+        );
+
+        require(
+            _kernelHash != bytes32(0),
+            "The given kernel hash is 0."
+        );
+
+        openKernelHeight = openKernelHeight.add(1);
+        openKernelHash = _kernelHash;
+
+        emit KernelOpened(
+            openKernelHeight,
+            openKernelHash
+        );
+    }
+
+
     /** Internal Functions */
 
     /**
@@ -258,7 +232,7 @@
             "Target block number of the proposed link should be bigger than parent one."
         );
 
-        bytes32 voteMessageHash = hashVoteMessageInternal(
+        bytes32 voteMessageHash = hashVoteMessage(
             _sourceTransitionHash,
             parentLink.targetBlockHash,
             _targetBlockHash,
@@ -280,19 +254,25 @@
         proposedLink.targetFinalisation = CheckpointFinalisationStatus.Registered;
     }
 
+    /* Private Functions */
+
     /**
      * @notice Takes vote message parameters and returns the typed vote
      *         message hash.
+     *
+     * @param _transitionHash Transition hash.
+     * @param _sourceBlockHash Blockhash of source chain.
+     * @param _targetBlockHash Blockhash of target chain.
+     * @param _sourceBlockNumber Block number at source.
+     * @param _targetBlockNumber Block number at target.
      */
-    function hashVoteMessageInternal(
-        bytes32 _sourceTransitionHash,
->>>>>>> 8e117fb8
+    function hashVoteMessage(
+        bytes32 _transitionHash,
         bytes32 _sourceBlockHash,
         bytes32 _targetBlockHash,
         uint256 _sourceBlockNumber,
         uint256 _targetBlockNumber
     )
-<<<<<<< HEAD
         private
         view
         returns (bytes32 voteMessageHash_)
@@ -317,9 +297,4 @@
             )
         );
     }
-=======
-        internal
-        view
-        returns (bytes32 voteMessageHash_);
->>>>>>> 8e117fb8
 }