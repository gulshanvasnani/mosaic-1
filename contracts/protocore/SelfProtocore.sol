pragma solidity >=0.5.0 <0.6.0;

// Copyright 2020 OpenST Ltd.
//
// Licensed under the Apache License, Version 2.0 (the "License");
// you may not use this file except in compliance with the License.
// You may obtain a copy of the License at
//
//    http://www.apache.org/licenses/LICENSE-2.0
//
// Unless required by applicable law or agreed to in writing, software
// distributed under the License is distributed on an "AS IS" BASIS,
// WITHOUT WARRANTIES OR CONDITIONS OF ANY KIND, either express or implied.
// See the License for the specific language governing permissions and
// limitations under the License.

import "../protocore/Protocore.sol";
import "../protocore/GenesisSelfProtocore.sol";
import "../proxies/MasterCopyNonUpgradable.sol";
import "../validator/ValidatorSet.sol";

/**
 * @title Self protocore - This contract finalizes the proposed blocks of auxiliary chain.
 */
contract SelfProtocore is MasterCopyNonUpgradable, GenesisSelfProtocore, ValidatorSet, Protocore {

    /* Special Functions */

    /**
     * @notice setup() function initializes the current contract.
     *
     * @dev These input params will be provided by the coconsensus contract.
     *      This can be called only by the coconsensus contract once.
     *
     * \post Sets `domainSeparator` to the given value.
     * \post Sets `epochLength` to the given value.
     * \post Sets `metachainId` to the given value.
     * \post Sets genesis link.
     */
    function setup() external onlyCoconsensus {
        Protocore.setupProtocore(
            genesisAuxiliaryMetachainId,
            genesisDomainSeparator,
            genesisEpochLength,
<<<<<<< HEAD
=======
            genesisDynasty,
>>>>>>> c55423ec
            genesisMetablockHeight,
            genesisAuxiliaryParentVoteMessageHash,
            genesisAuxiliarySourceTransitionHash,
            genesisAuxiliarySourceBlockHash,
            genesisAuxiliarySourceBlockNumber,
            genesisAuxiliaryTargetBlockHash,
            genesisAuxiliaryTargetBlockNumber
        );
        ValidatorSet.setupValidatorSet();
    }


    /* External Functions */

    /**
     * @notice Insert or remove validator. It inserts validator if not already
     *         present and reputation is greater than 0. It removes validator
     *         if it is present and reputation is 0.
     *
     * @dev Function requires:
     *      - Caller should be Coconsensus contract.
     *      - Validator can get joined/removed only at height one greater than
     *        current open kernel height.
     *
     * @param _validator Validator address to upsert.
     * @param _height Validator start or end height to be updated.
     * @param _reputation Validator's reputation value.
     */
    function upsertValidator(
        address _validator,
        uint256 _height,
        uint256 _reputation
    )
        external
        onlyCoconsensus
    {
        assert(_height == openKernelHeight.add(1));
        if(ValidatorSet.inValidatorSet(_validator, openKernelHeight)) {
            if(_reputation == 0) {
                removeValidatorInternal(_validator, _height);
            }
        }
        else {
            if(_reputation > 0) {
                insertValidatorInternal(_validator, _height);
            }
        }
    }
}<|MERGE_RESOLUTION|>--- conflicted
+++ resolved
@@ -42,10 +42,7 @@
             genesisAuxiliaryMetachainId,
             genesisDomainSeparator,
             genesisEpochLength,
-<<<<<<< HEAD
-=======
             genesisDynasty,
->>>>>>> c55423ec
             genesisMetablockHeight,
             genesisAuxiliaryParentVoteMessageHash,
             genesisAuxiliarySourceTransitionHash,
