--- conflicted
+++ resolved
@@ -24,12 +24,6 @@
  */
 contract SelfProtocore is MasterCopyNonUpgradable, GenesisSelfProtocore, Protocore, ValidatorSet {
 
-<<<<<<< HEAD
-    /* Storage */
-
-    /** Current dynasty */
-    uint256 public dynasty;
-=======
     /* Events */
 
     event LinkProposed(
@@ -50,7 +44,12 @@
     bytes32 public constant TRANSITION_TYPEHASH = keccak256(
         "Transition(bytes32 kernelHash,bytes32 originObservation,uint256 dynasty,uint256 accumulatedGas,bytes32 committeeLock)"
     );
->>>>>>> fc281d9a
+
+
+    /* Storage */
+
+    /** Current dynasty */
+    uint256 public dynasty;
 
 
     /* Special Functions */
