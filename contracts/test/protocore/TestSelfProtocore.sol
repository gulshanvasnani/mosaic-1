pragma solidity >=0.5.0 <0.6.0;

// Copyright 2019 OpenST Ltd.
//
// Licensed under the Apache License, Version 2.0 (the "License");
// you may not use this file except in compliance with the License.
// You may obtain a copy of the License at
//
//    http://www.apache.org/licenses/LICENSE-2.0
//
// Unless required by applicable law or agreed to in writing, software
// distributed under the License is distributed on an "AS IS" BASIS,
// WITHOUT WARRANTIES OR CONDITIONS OF ANY KIND, either express or implied.
// See the License for the specific language governing permissions and
// limitations under the License.

import "../../consensus/CoconsensusI.sol";
import "../../protocore/SelfProtocore.sol";

contract TestSelfProtocore is SelfProtocore {

    /* Storage */

    CoconsensusI public coconsensus;

    function setCoconsensus(address _coconsensus) external {
        coconsensus = CoconsensusI(_coconsensus);
    }

    function setOpenKernelHeight(uint256 _openKernelHeight) external {
        openKernelHeight = _openKernelHeight;
    }

    function setGenesisStorage(
        bytes32 _genesisAuxiliaryMetachainId,
        bytes32 _genesisDomainSeparator,
        uint256 _genesisEpochLength,
        uint256 _genesisDynasty,
        uint256 _genesisMetablockHeight,
        bytes32 _genesisAuxiliaryParentVoteMessageHash,
        bytes32 _genesisAuxiliarySourceTransitionHash,
        bytes32 _genesisAuxiliarySourceBlockHash,
        uint256 _genesisAuxiliarySourceBlockNumber,
        bytes32 _genesisAuxiliaryTargetBlockHash,
        uint256 _genesisAuxiliaryTargetBlockNumber,
        uint256 _genesisAuxiliaryAccumulatedGas
    )
        external
    {
        genesisAuxiliaryMetachainId = _genesisAuxiliaryMetachainId;
        genesisDomainSeparator = _genesisDomainSeparator;
        genesisEpochLength = _genesisEpochLength;
        genesisDynasty = _genesisDynasty;
        genesisMetablockHeight = _genesisMetablockHeight;
        genesisAuxiliaryParentVoteMessageHash = _genesisAuxiliaryParentVoteMessageHash;
        genesisAuxiliarySourceTransitionHash = _genesisAuxiliarySourceTransitionHash;
        genesisAuxiliarySourceBlockHash = _genesisAuxiliarySourceBlockHash;
        genesisAuxiliarySourceBlockNumber = _genesisAuxiliarySourceBlockNumber;
        genesisAuxiliaryTargetBlockHash = _genesisAuxiliaryTargetBlockHash;
        genesisAuxiliaryTargetBlockNumber = _genesisAuxiliaryTargetBlockNumber;
        genesisAuxiliaryAccumulatedGas = _genesisAuxiliaryAccumulatedGas;
    }

    function getCoconsensus()
		public
		view
		returns (CoconsensusI)
	{
        return coconsensus;
    }

<<<<<<< HEAD
    /** @notice Set the dynasty for the testing purpose */
    function setDynasty(uint256 _dynasty) external {
        dynasty = _dynasty;
    }

    /**
     * @notice This function is used to test the
     *         `Coconsensus::finaliseCheckpoint`, the msg.sender for the
     *         `Coconsensus::finaliseCheckpoint` can only be protocore.
     */
    function testFinaliseCheckpoint(
        bytes32 _metachainId,
        uint256 _blockNumber,
        bytes32 _blockHash
    )
        external
    {
        getCoconsensus().finaliseCheckpoint(
            _metachainId,
            _blockNumber,
            _blockHash
        );
=======
    function setDynasty(uint256 _dynasty) external {
        dynasty = _dynasty;
>>>>>>> ea318f9b
    }
}<|MERGE_RESOLUTION|>--- conflicted
+++ resolved
@@ -69,7 +69,6 @@
         return coconsensus;
     }
 
-<<<<<<< HEAD
     /** @notice Set the dynasty for the testing purpose */
     function setDynasty(uint256 _dynasty) external {
         dynasty = _dynasty;
@@ -92,9 +91,5 @@
             _blockNumber,
             _blockHash
         );
-=======
-    function setDynasty(uint256 _dynasty) external {
-        dynasty = _dynasty;
->>>>>>> ea318f9b
     }
 }