pragma solidity >=0.5.0 <0.6.0;

// Copyright 2019 OpenST Ltd.
//
// Licensed under the Apache License, Version 2.0 (the "License");
// you may not use this file except in compliance with the License.
// You may obtain a copy of the License at
//
//    http://www.apache.org/licenses/LICENSE-2.0
//
// Unless required by applicable law or agreed to in writing, software
// distributed under the License is distributed on an "AS IS" BASIS,
// WITHOUT WARRANTIES OR CONDITIONS OF ANY KIND, either express or implied.
// See the License for the specific language governing permissions and
// limitations under the License.

import "../../consensus/CoconsensusI.sol";
import "../../protocore/SelfProtocore.sol";

contract TestSelfProtocore is SelfProtocore {

    /* Storage */

    CoconsensusI public coconsensus;

    function setCoconsensus(address _coconsensus) external {
        coconsensus = CoconsensusI(_coconsensus);
    }

    function setOpenKernelHeight(uint256 _openKernelHeight) external {
        openKernelHeight = _openKernelHeight;
    }

    function setGenesisStorage(
        bytes32 _genesisAuxiliaryMetachainId,
        bytes32 _genesisDomainSeparator,
        uint256 _genesisEpochLength,
<<<<<<< HEAD
=======
        uint256 _genesisDynasty,
>>>>>>> c55423ec
        uint256 _genesisMetablockHeight,
        bytes32 _genesisAuxiliaryParentVoteMessageHash,
        bytes32 _genesisAuxiliarySourceTransitionHash,
        bytes32 _genesisAuxiliarySourceBlockHash,
        uint256 _genesisAuxiliarySourceBlockNumber,
        bytes32 _genesisAuxiliaryTargetBlockHash,
        uint256 _genesisAuxiliaryTargetBlockNumber,
        uint256 _genesisAuxiliaryAccumulatedGas
    )
        external
    {
        genesisAuxiliaryMetachainId = _genesisAuxiliaryMetachainId;
        genesisDomainSeparator = _genesisDomainSeparator;
        genesisEpochLength = _genesisEpochLength;
<<<<<<< HEAD
=======
        genesisDynasty = _genesisDynasty;
>>>>>>> c55423ec
        genesisMetablockHeight = _genesisMetablockHeight;
        genesisAuxiliaryParentVoteMessageHash = _genesisAuxiliaryParentVoteMessageHash;
        genesisAuxiliarySourceTransitionHash = _genesisAuxiliarySourceTransitionHash;
        genesisAuxiliarySourceBlockHash = _genesisAuxiliarySourceBlockHash;
        genesisAuxiliarySourceBlockNumber = _genesisAuxiliarySourceBlockNumber;
        genesisAuxiliaryTargetBlockHash = _genesisAuxiliaryTargetBlockHash;
        genesisAuxiliaryTargetBlockNumber = _genesisAuxiliaryTargetBlockNumber;
        genesisAuxiliaryAccumulatedGas = _genesisAuxiliaryAccumulatedGas;
    }

    function getCoconsensus()
		public
		view
		returns (CoconsensusI)
	{
        return coconsensus;
    }

    /** @notice Set the dynasty for the testing purpose */
    function setDynasty(uint256 _dynasty) external {
        dynasty = _dynasty;
    }

    /**
     * @notice This function is used to test the
     *         `Coconsensus::finaliseCheckpoint`, the msg.sender for the
     *         `Coconsensus::finaliseCheckpoint` can only be protocore.
     */
    function testFinaliseCheckpoint(
        bytes32 _metachainId,
        uint256 _blockNumber,
        bytes32 _blockHash
    )
        external
    {
        getCoconsensus().finaliseCheckpoint(
            _metachainId,
            _blockNumber,
            _blockHash
        );
    }
}<|MERGE_RESOLUTION|>--- conflicted
+++ resolved
@@ -35,10 +35,7 @@
         bytes32 _genesisAuxiliaryMetachainId,
         bytes32 _genesisDomainSeparator,
         uint256 _genesisEpochLength,
-<<<<<<< HEAD
-=======
         uint256 _genesisDynasty,
->>>>>>> c55423ec
         uint256 _genesisMetablockHeight,
         bytes32 _genesisAuxiliaryParentVoteMessageHash,
         bytes32 _genesisAuxiliarySourceTransitionHash,
@@ -53,10 +50,7 @@
         genesisAuxiliaryMetachainId = _genesisAuxiliaryMetachainId;
         genesisDomainSeparator = _genesisDomainSeparator;
         genesisEpochLength = _genesisEpochLength;
-<<<<<<< HEAD
-=======
         genesisDynasty = _genesisDynasty;
->>>>>>> c55423ec
         genesisMetablockHeight = _genesisMetablockHeight;
         genesisAuxiliaryParentVoteMessageHash = _genesisAuxiliaryParentVoteMessageHash;
         genesisAuxiliarySourceTransitionHash = _genesisAuxiliarySourceTransitionHash;
