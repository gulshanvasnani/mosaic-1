pragma solidity >=0.5.0 <0.6.0;

// Copyright 2020 OpenST Ltd.
//
// Licensed under the Apache License, Version 2.0 (the "License");
// you may not use this file except in compliance with the License.
// You may obtain a copy of the License at
//
//    http://www.apache.org/licenses/LICENSE-2.0
//
// Unless required by applicable law or agreed to in writing, software
// distributed under the License is distributed on an "AS IS" BASIS,
// WITHOUT WARRANTIES OR CONDITIONS OF ANY KIND, either express or implied.
// See the License for the specific language governing permissions and
// limitations under the License.

import "./GenesisERC20Cogateway.sol";
import "./ERC20GatewayBase.sol";
import "../message-bus/MessageBus.sol";
import "../message-bus/StateRootInterface.sol";
import "../proxies/MasterCopyNonUpgradable.sol";
import "../proxies/ProxyFactory.sol";
import "../utility-token/UtilityTokenInterface.sol";

/**
 * @title ERC20Cogateway confirms the deposit intent and mint utility tokens.
 *        Also initiates the withdrawal of token.
 */
contract ERC20Cogateway is
    MasterCopyNonUpgradable,
    GenesisERC20Cogateway,
    MessageBus,
    ProxyFactory,
    ERC20GatewayBase {

    /* Events */

    /** Emitted when withdraw message is declared */
    event WithdrawIntentDeclared(
        uint256 amount,
        uint256 nonce,
        address beneficiary,
        uint256 feeGasPrice,
        uint256 feeGasLimit,
        address withdrawer,
        address utilityToken,
        bytes32 messageHash
    );


    /* Constants */

    /** The callprefix of the UtilityToken::setup(). */
    bytes4 public constant UTILITY_TOKEN_SETUP_CALLPREFIX = bytes4(
        keccak256(
            "setup(string,string,uint8,uint256,address,address)"
        )
    );


    /* Storage */

    /** Value token address. */
    address public valueToken;

    /* Mapping for utility token addresses */
    mapping (address => address) public utilityTokens;


    /* External Functions */

    /**
     * @notice It verifies that ERC20Gateway contract exists on origin chain
     *         using merkle account proof.
     *
     * @param _blockNumber Block number at which ERC20Gateway contract is to
     *                     be proven.
     * @param _rlpAccount RLP encoded account node object.
     * @param _rlpParentNodes RLP encoded value of account proof node array.
     *
     * \post Calls `MessageInbox.proveStorageAccount()` function with
     *       `_blockNumber`, `_rlpAccount`, `_rlpParentNodes` as input
     *       parameters.
     * \post Emits `GatewayProven` event with the address of `messageInbox`
     *       and `_blockNumber` parameters.
     */
    function proveGateway(
        uint256 _blockNumber,
        bytes calldata _rlpAccount,
        bytes calldata _rlpParentNodes
    )
        external
    {
        MessageInbox.proveStorageAccount(
            _blockNumber,
            _rlpAccount,
            _rlpParentNodes
        );

        emit GatewayProven(messageInbox, _blockNumber);
    }

    /**
     * @notice It allows withdrawing Utility tokens. Withdrawer needs to
     *       approve erc20 cogateway contract for the amount to be
     *       withdrawn.
     *
     * @param _amount Amount of tokens to be withdrawn.
     * @param _beneficiary The address in the origin chain where the value
     *                     where the tokens will be withdrawn.
     * @param _feeGasPrice Gas price at which fee will be calculated.
     * @param _feeGasLimit Gas limit at which fee will be capped.
     * @param _utilityToken Address of utility token
     *
     * @return messageHash_ Message hash.
     *
     * \pre `_utilityToken` is not 0.
     * \pre `_amount` is not 0.
     * \pre `_beneficiary` is not 0.
     * \pre `_amount` should be greater than maximum reward.
     * \pre `msg.sender` should approve erc20 cogateway contract.
     *
     * \post Adds a new entry in `outbox` mapping storage variable. The value is
     *       set as `true` for `messagehash_` in `outbox` mapping. The
     *       `messageHash_` is obtained by calling `MessageOutbox.declareMessage`
     *       with the parameters `withdrawIntentHash`, `nonces[msg.sender]`,
     *       `_feeGasPrice`, `_feeGasLimit` and `msg.sender`. `withdrawIntentHash`
     *       is calculated by calling `ERC20GatewayBase.hashWithdrawIntent` with
     *       parameters `valueToken`, `_utilityToken`, `_amount`, `_beneficiary`.
     * \post `_amount` number of utility tokens will be burned from `msg.sender`
     *       account by erc20 cogateway.
     * \post Update the `nonces` storage mapping variable by incrementing the
     *       value for `msg.sender` by one.
     * \post Emits `WithdrawIntentDeclared` event with the `_amount`, address of
     *       `_beneficiary`, `_feeGasPrice`, `_feeGasLimit`, address of
     *       `msg.sender`, address of `_utilityToken` and `messageHash_`.
     */
    function withdraw(
        uint256 _amount,
        address _beneficiary,
        uint256 _feeGasPrice,
        uint256 _feeGasLimit,
        address _utilityToken
    )
        external
        returns(bytes32 messageHash_)
    {
        require(
            _utilityToken != address(0),
            "Utility Token address must not be 0."
        );
        require(
            _beneficiary != address(0),
            "Beneficiary address must not be 0."
        );
        require(
            _amount > _feeGasPrice.mul(_feeGasLimit),
            "Withdrawal amount should be greater than max reward."
        );

        bytes32 withdrawIntentHash = ERC20GatewayBase.hashWithdrawIntent(
            valueToken,
            _utilityToken,
            _amount,
            _beneficiary
        );

        uint256 nonce = nonces[msg.sender];
        nonces[msg.sender] = nonce.add(1);

        messageHash_ = MessageOutbox.declareMessage(
            withdrawIntentHash,
            nonce,
            _feeGasPrice,
            _feeGasLimit,
            msg.sender
        );

        UtilityTokenInterface(_utilityToken).burnFrom(msg.sender, _amount);

        emit WithdrawIntentDeclared(
            _amount,
            nonce,
            _beneficiary,
            _feeGasPrice,
            _feeGasLimit,
            msg.sender,
            _utilityToken,
            messageHash_
        );
    }

<<<<<<< HEAD
    /**
     * @notice Confirm deposit in order to mint tokens.
     *
     * @param _amount ERC20 token deposit amount in atto.
     * @param _beneficiary Address of beneficiary on target metachain.
     * @param _feeGasPrice Gas price at which fee will be calculated.
     * @param _feeGasLimit Gas limit at which fee will be capped.
     * @param _valueToken ERC20 token address.
     * @param _depositor Address of depositor on the origin chain.
     * @param _blockNumber Block number of origin chain against which storage
                           proof is generated.
     * @param _rlpParentNodes Storage merkle proof to verify message declaration
     *                        on the origin chain.
     *
     * @return messageHash_ Message hash.
     */
    function confirmDeposit(
        uint256 _amount,
        address payable _beneficiary,
        uint256 _feeGasPrice,
        uint256 _feeGasLimit,
        address _valueToken,
        address _depositor,
        uint256 _blockNumber,
        bytes calldata _rlpParentNodes
     )
        external
        returns (bytes32 messageHash_)
    {
        uint256 initialGas = gasleft();

        require(
            _amount != 0,
            "Deposit amount should be greater than 0."
        );
        require(
            _beneficiary != address(0),
            "Beneficiary address must not be 0."
        );
        require(
            _depositor != address(0),
            "Depositor address must not be 0."
        );

        deployUtilityToken(_valueToken);

        uint256 nonce = nonces[msg.sender];
        nonces[msg.sender] = nonce.add(1);

        messageHash_ = MessageInbox.confirmMessage(
            ERC20GatewayBase.hashDepositIntent(
                valueToken,
                _amount,
                _beneficiary
            ),
            nonce,
            _feeGasPrice,
            _feeGasLimit,
            _depositor,
            _blockNumber,
            _rlpParentNodes
        );

        uint256 feeAmount = ERC20GatewayBase.reward(
            initialGas.sub(gasleft()),
            _feeGasPrice,
            _feeGasLimit
        );

        uint256 mintAmount = _amount.sub(feeAmount);

        UtilityTokenInterface(address(_valueToken)).mint(msg.sender, feeAmount);

        UtilityTokenInterface(address(_valueToken)).mint(_beneficiary, mintAmount);
    }

    function deployUtilityToken(address _valueToken) public {
        address utilityToken = utilityTokens[_valueToken];

        if(utilityToken == address(0)) {
            bytes memory utilityTokenSetupCalldata = abi.encodeWithSelector(
                UTILITY_TOKEN_SETUP_CALLPREFIX,
                "",
                "",
                uint8(0),
                uint256(0),
                address(this),
                _valueToken
            );

            Proxy utilityTokenProxy = createProxy(
                genesisUtilityTokenMastercopy,
                utilityTokenSetupCalldata
            );

            utilityTokens[_valueToken] = address(utilityTokenProxy);
        }
=======

    /* Public Functions */

    /**
     * @notice It initializes ERC20Cogateway contract.
     *
     * \pre Setup function can be called only once.
     *
     * \post Calls `MessageOutbox.setupMessageOutbox()` with parameters
     *       `genesisMetachainId` and `genesisERC20Gateway`.
     * \post Calls `MessageInbox.setupMessageInbox` with parameters
     *       `genesisMetachainId`, `genesisERC20Gateway`,
     *       `genesisOutboxStorageIndex`, `genesisStateRootProvider` and
     *       `genesisOutboxStorageIndex`.
     */
    function setup()
        public
    {
        MessageOutbox.setupMessageOutbox(
            genesisMetachainId,
            genesisERC20Gateway
        );

        MessageInbox.setupMessageInbox(
            genesisMetachainId,
            genesisERC20Gateway,
            genesisOutboxStorageIndex,
            StateRootInterface(genesisStateRootProvider),
            genesisOutboxStorageIndex
        );
>>>>>>> 9d953eb4
    }
}<|MERGE_RESOLUTION|>--- conflicted
+++ resolved
@@ -190,7 +190,6 @@
         );
     }
 
-<<<<<<< HEAD
     /**
      * @notice Confirm deposit in order to mint tokens.
      *
@@ -288,7 +287,7 @@
 
             utilityTokens[_valueToken] = address(utilityTokenProxy);
         }
-=======
+
 
     /* Public Functions */
 
@@ -319,6 +318,5 @@
             StateRootInterface(genesisStateRootProvider),
             genesisOutboxStorageIndex
         );
->>>>>>> 9d953eb4
     }
 }