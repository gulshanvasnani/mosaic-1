--- conflicted
+++ resolved
@@ -254,14 +254,10 @@
 
         // Get the current dynasty from the self protocore.
         ProtocoreI protocore = protocores[auxiliaryMetachainId];
-<<<<<<< HEAD
-        uint256 dynasty = protocore.dynasty();
-=======
         uint256 currentDynasty = protocore.dynasty();
->>>>>>> ea318f9b
-
-        require(
-            dynasty > blockStatus.statusDynasty,
+
+        require(
+            currentDynasty > blockStatus.statusDynasty,
             "Block dynasty must be less than current dynasty."
         );
 
