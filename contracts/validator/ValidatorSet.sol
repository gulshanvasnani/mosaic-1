--- conflicted
+++ resolved
@@ -55,7 +55,6 @@
     /* Public Functions */
 
     /**
-<<<<<<< HEAD
      * @notice It initializes validators set.
      */
     function setup()
@@ -63,6 +62,43 @@
     {
         validators[SENTINEL_VALIDATORS] = SENTINEL_VALIDATORS;
     }
+
+    /**
+     * @notice Checks if validator is in validator set or not.
+     *
+     * @param _validator Address of validator.
+     * @param _height Metablock height.
+     * Returns true if validator with given metablock height is in validator
+     * set.
+     */
+    function inValidatorSet(address _validator, uint256 _height)
+        public
+        view
+        returns (bool)
+    {
+        return validatorBeginHeight[_validator] <= _height &&
+            validatorEndHeight[_validator] >= _height &&
+            validatorEndHeight[_validator] > 0;
+    }
+
+    /**
+     * @notice Checks if validator is in forward validator set or not.
+     *
+     * @param _validator Address of validator.
+     * @param _height Metablock height.
+     * Returns true if validator with given metablock height is in forward
+     * validator set.
+     */
+    function inForwardValidatorSet(address _validator, uint256 _height)
+        public
+        view
+        returns (bool)
+    {
+        return validatorBeginHeight[_validator] <= _height &&
+            validatorEndHeight[_validator] > _height &&
+            validatorEndHeight[_validator] > 0;
+    }
+
 
     /* Internal Functions  */
 
@@ -133,40 +169,5 @@
         );
 
         validatorEndHeight[_validator] = _endHeight;
-=======
-     * @notice Checks if validator is in validator set or not.
-     *
-     * @param _validator Address of validator.
-     * @param _height Metablock height.
-     * Returns true if validator with given metablock height is in validator
-     * set.
-     */
-    function inValidatorSet(address _validator, uint256 _height)
-        public
-        view
-        returns (bool)
-    {
-        return validatorBeginHeight[_validator] <= _height &&
-            validatorEndHeight[_validator] >= _height &&
-            validatorEndHeight[_validator] > 0;
-    }
-
-    /**
-     * @notice Checks if validator is in forward validator set or not.
-     *
-     * @param _validator Address of validator.
-     * @param _height Metablock height.
-     * Returns true if validator with given metablock height is in forward
-     * validator set.
-     */
-    function inForwardValidatorSet(address _validator, uint256 _height)
-        public
-        view
-        returns (bool)
-    {
-        return validatorBeginHeight[_validator] <= _height &&
-            validatorEndHeight[_validator] > _height &&
-            validatorEndHeight[_validator] > 0;
->>>>>>> c42a741a
     }
 }